--- conflicted
+++ resolved
@@ -1,19 +1,9 @@
 # @chainlink/anchor-adapter
 
-<<<<<<< HEAD
-=======
-## 1.2.3
-
-### Patch Changes
-
-- @chainlink/token-allocation-adapter@1.1.1
-
->>>>>>> 3001a701
-## 1.2.2
-
-### Patch Changes
-
-<<<<<<< HEAD
+## 1.2.4
+
+### Patch Changes
+
 - 9041e0252: refactorted config into folder, moved ea presets into adapter folders, changed validator to accept ea presets
 - Updated dependencies [341f2bd4d]
 - Updated dependencies [07c013666]
@@ -22,10 +12,19 @@
   - @chainlink/token-allocation-adapter@1.1.0
   - @chainlink/terra-view-function-adapter@1.1.14
   - @chainlink/ea-test-helpers@1.1.0
-=======
+
+## 1.2.3
+
+### Patch Changes
+
+- @chainlink/token-allocation-adapter@1.1.1
+
+## 1.2.2
+
+### Patch Changes
+
 - Updated dependencies [b858d0b9f]
   - @chainlink/token-allocation-adapter@1.1.0
->>>>>>> 3001a701
 
 ## 1.2.1
 
