--- conflicted
+++ resolved
@@ -1,19 +1,21 @@
 # @chainlink/ea
+
+## 1.0.5
+
+### Patch Changes
+
+- Updated dependencies
+  - @chainlink/bitex-adapter@1.1.0
 
 ## 1.0.4
 
 ### Patch Changes
 
 - Updated dependencies
-<<<<<<< HEAD
-- Updated dependencies
 - Updated dependencies
   - @chainlink/cryptocompare-adapter@1.1.0
   - @chainlink/sportsdataio-adapter@1.1.0
   - @chainlink/amberdata-adapter@1.1.0
-=======
-  - @chainlink/bitex-adapter@1.1.0
->>>>>>> de977b3e
 
 ## 1.0.3
 
