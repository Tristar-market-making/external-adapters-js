--- conflicted
+++ resolved
@@ -46,23 +46,15 @@
     "typescript": "^3.9.7"
   },
   "dependencies": {
-<<<<<<< HEAD
-    "@chainlink/wbtc-address-set-adapter": "^0.0.2",
+    "@chainlink/amberdata-adapter": "^0.0.2",
+    "@chainlink/blockchain.com-adapter": "^0.0.2",
+    "@chainlink/blockchair-adapter": "^0.0.2",
+    "@chainlink/blockcypher-adapter": "^0.0.2",
+    "@chainlink/btc.com-adapter": "^0.0.1",
+    "@chainlink/cryptoapis-adapter": "^0.0.2",
+    "@chainlink/reduce-adapter": "^0.0.2",
     "@chainlink/renvm-address-set-adapter": "^0.0.2",
-    "@chainlink/blockchain.com-adapter": "^0.0.2",
-    "@chainlink/blockcypher-adapter": "^0.0.2",
-    "@chainlink/reduce": "^0.0.2"
-=======
-    "@chainlink/amberdata-adapter": "^0.0.1",
-    "@chainlink/blockchain.com-adapter": "^0.0.1",
-    "@chainlink/blockchair-adapter": "^0.0.2",
-    "@chainlink/blockcypher-adapter": "^0.0.1",
-    "@chainlink/btc.com-adapter": "^0.0.1",
-    "@chainlink/cryptoapis-adapter": "^0.0.1",
-    "@chainlink/reduce-adapter": "^0.0.1",
-    "@chainlink/renvm-address-set-adapter": "^0.0.1",
     "@chainlink/sochain-adapter": "^0.0.1",
-    "@chainlink/wbtc-address-set-adapter": "^0.0.1"
->>>>>>> 592319e0
+    "@chainlink/wbtc-address-set-adapter": "^0.0.2"
   }
 }