{
  "name": "@chainlink/anchor-adapter",
<<<<<<< HEAD
  "version": "1.2.2",
=======
  "version": "1.2.3",
>>>>>>> 3001a701
  "description": "Chainlink anchor adapter.",
  "keywords": [
    "Chainlink",
    "LINK",
    "BTC",
    "Bitcoin",
    "blockchain",
    "oracle",
    "anchor"
  ],
  "main": "dist/index.js",
  "types": "dist/index.d.ts",
  "files": [
    "dist"
  ],
  "repository": {
    "url": "https://github.com/smartcontractkit/external-adapters-js",
    "type": "git"
  },
  "license": "MIT",
  "scripts": {
    "clean": "rm -rf dist && rm -f tsconfig.tsbuildinfo",
    "prepack": "yarn build",
    "build": "tsc -b",
    "server": "node -e 'require(\"./index.js\").server()'",
    "server:dist": "node -e 'require(\"./dist/index.js\").server()'",
    "start": "yarn server:dist"
  },
  "dependencies": {
    "@chainlink/ea-bootstrap": "workspace:*",
    "@chainlink/ea-test-helpers": "workspace:*",
    "@chainlink/terra-view-function-adapter": "workspace:*",
    "@chainlink/token-allocation-adapter": "workspace:*",
    "bignumber.js": "9.0.0",
    "ethers": "^5.5.1",
    "tslib": "^2.3.1"
  },
  "devDependencies": {
    "@chainlink/types": "workspace:*",
    "@types/jest": "27.0.3",
    "@types/node": "16.11.19",
    "@types/supertest": "2.0.11",
    "nock": "13.2.1",
    "supertest": "6.1.6",
    "typescript": "4.3.5"
  }
}<|MERGE_RESOLUTION|>--- conflicted
+++ resolved
@@ -1,10 +1,6 @@
 {
   "name": "@chainlink/anchor-adapter",
-<<<<<<< HEAD
-  "version": "1.2.2",
-=======
-  "version": "1.2.3",
->>>>>>> 3001a701
+  "version": "1.2.4",
   "description": "Chainlink anchor adapter.",
   "keywords": [
     "Chainlink",
