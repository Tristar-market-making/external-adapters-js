# Changelog Chainlink External Adapters

All notable changes to this project will be documented in this file.

The format is based on [Keep a Changelog](https://keepachangelog.com/en/1.0.0/), and this project adheres to [Semantic Versioning](https://semver.org/spec/v2.0.0.html).

## [Unreleased]

### Added

- New adapters:
  - `xbto` to get BRN quotes
  - `iv-outlier-detection` to get IV values with outlier detection
  - `taapi` to get Trading Analysis data
  - `stasis` to get Circulating Supply of EURS
  - `defi-pulse` to calculate an accurate price for the Defi Pulse Index
  - `finage` to get Financial data from finage.co.uk
  - `coincodex` to get crypto prices from CoinCodex
  - `coinranking` to get crypto prices from Coinranking
  - `btc.com` to get on-chain balances from BTC.com
- Added support for metadata in requests. This gives adapters access to the FM on-chain round state.
- Moves re-usable test behaviors & testing utils to a new package - `@chainlink/adapter-test-helpers`

### Changed

- More type support. EA-bootstrap and external-adapter packages brought to TypeScript.
- Oilprice adapters now accept a common request for Brent crude oil: `{"market":"brent"}`
- Market closure is now a composite adapter, and now follows the build instructions for composite adapters. Market
  now also supports using metadata.
- Coinlore now accepts an optional environment variable to set the default API endpoint
<<<<<<< HEAD
- Migrates @chainlink/ea-bootstrap and @chainlink/external-adapter packages to TS.
=======
>>>>>>> 06b84212
- Blockchair adapter has a second endpoint for getting an account's on-chain balance

## [0.1.4] - 2020-10-30

### Added

- New adapters:
  - `linkpool` to get ICE futures quotes
  - `onchain` to get ICE futures quotes
  - `lcx` to get BTC and ETH prices in USD or EUR

### Fixed

- Local in-memory cache got broken in the last release, and was reinitialized on every request.
- `amberdata` adapter wasn't responding for some assets because they don't make cross-rates by default. Cross-rates are now included which enables this adapter to support markets like `BNB/USD`, not just the actual `BNB/USDT`.

## [0.1.3] - 2020-10-29

### Added

- Caching improvements:
  - [Request coalescing](https://aws.amazon.com/builders-library/caching-challenges-and-strategies/) support to mitigate the issue of requests for data coming in bursts and missing the cache.
  - Remote cache (Redis/ElastiCache) support, with adapter key grouping, to enable more efficient serverless deployments.
- Support for composite adapters:
  - `composite/proof-of-reserves` adapter combines multiple adapters to find total balance in custody for wBTC or renBTC protocols.
- New adapters:
  - `wbtc-address-set` to query wBTC custody address set.
  - `renvm-address-set` to query renVM protocol custody address set.
  - `blockchain.com` to fetch balances for a set of Bitcoin addresses.
  - `blockcypher` to fetch balances for a set of Bitcoin addresses.
  - `reduce` to reduce an array to a result. Different reducers are supported like: `sum`, `product`, `average`, `median`, `min` & `max`.
  - `trueusd` to query supply and issuance data for TrueUSD.
  - `cryptoid` to get chain difficulty measurement from different networks.
  - `blockchair` to get chain difficulty measurement from different networks.
  - `bitso` to get last 24 hours volume weighted average price (vwap) for multiple markets.
  - `cryptomkt` to get last transaction price for multiple markets.
  - `satoshitango` to get last bid price for multiple markets.
  - `bitex` to get volume weighted average price (vwap) for multiple markets.
  - `orchid-bandwidth` to get available bandwidth from Chainlink as service provider.
  - `genesis-volatility` to get implied volatility of an asset.
  - `covid-tracker` to query COVID-19 statistics.
  - `lition` to query the price in Euros per MWh for Lition.
  - `coinlore` to query the Bitcoin market dominance and market capitalization.
  - `messari` to query the Bitcoin market dominance.

### Changed

- Improved logs.
- Prettier logs in development environment.

## [0.1.2] - 2020-09-18

### Changed

- Replaced `alphavantage-sdr` with `alphachain` adapter

## [0.1.1] - 2020-09-18

### Added

- CHANGELOG.md (this file), to keep track of changes between releases

### Changed

- Gas adapters (`amberdata-gasprice`, `anyblock-gasprice`, `etherchain`, `ethgasstation` & `poa-gasprice`) now do not require `speed` param on input, but will use a sensible default.

### Fixed

- Kaiko adapter endpoint fix

## [0.1.0] - 2020-09-17

Initial external adapter release!<|MERGE_RESOLUTION|>--- conflicted
+++ resolved
@@ -28,10 +28,7 @@
 - Market closure is now a composite adapter, and now follows the build instructions for composite adapters. Market
   now also supports using metadata.
 - Coinlore now accepts an optional environment variable to set the default API endpoint
-<<<<<<< HEAD
 - Migrates @chainlink/ea-bootstrap and @chainlink/external-adapter packages to TS.
-=======
->>>>>>> 06b84212
 - Blockchair adapter has a second endpoint for getting an account's on-chain balance
 
 ## [0.1.4] - 2020-10-30
