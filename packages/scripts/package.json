--- conflicted
+++ resolved
@@ -21,11 +21,7 @@
     "yaml": "1.10.2"
   },
   "devDependencies": {
-<<<<<<< HEAD
-    "@types/jest": "^27.0.2",
-=======
     "@types/jest": "27.0.3",
->>>>>>> 459c09ca
     "@types/shelljs": "0.8.9",
     "@types/swagger-jsdoc": "6.0.1",
     "@types/yaml": "1.9.7",
