# @chainlink/coingecko-adapter

## 1.1.15

### Patch Changes

<<<<<<< HEAD
- 9041e0252: refactorted config into folder, moved ea presets into adapter folders, changed validator to accept ea presets
- Updated dependencies [341f2bd4d]
- Updated dependencies [9041e0252]
  - @chainlink/ea-bootstrap@1.11.1
  - @chainlink/ea-test-helpers@1.1.0
=======
- Add Coingecko STETH and LUNA symbol to id overrides
>>>>>>> 3001a701

## 1.1.14

### Patch Changes

- Updated dependencies [eecdac90b]
  - @chainlink/ea-bootstrap@1.11.0
  - @chainlink/ea-test-helpers@1.1.0

## 1.1.13

### Patch Changes

- Updated dependencies [57be274ff]
- Updated dependencies [540e563a9]
- Updated dependencies [72f96124d]
  - @chainlink/ea-bootstrap@1.10.6
  - @chainlink/ea-test-helpers@1.1.0

## 1.1.12

### Patch Changes

- b2e1df0c3: Add description for endpoints from READMEs
- Updated dependencies [4865d3b46]
  - @chainlink/ea-bootstrap@1.10.5
  - @chainlink/ea-test-helpers@1.0.1

## 1.1.11

### Patch Changes

- Updated dependencies [4d6b8a050]
  - @chainlink/ea-bootstrap@1.10.4
  - @chainlink/ea-test-helpers@1.0.1

## 1.1.10

### Patch Changes

- Updated dependencies
  - @chainlink/ea-bootstrap@1.10.3
  - @chainlink/ea-test-helpers@1.0.1

## 1.1.9

### Patch Changes

- Updated dependencies [452ba71f0]
  - @chainlink/ea-bootstrap@1.10.2
  - @chainlink/ea-test-helpers@1.0.1

## 1.1.8

### Patch Changes

- Updated dependencies [4476ff385]
  - @chainlink/ea-bootstrap@1.10.1
  - @chainlink/ea-test-helpers@1.0.1

## 1.1.7

### Patch Changes

- de5d083e8: removed throw when input is invalid. Validator handles internally
- Updated dependencies [de5d083e8]
- Updated dependencies [de5d083e8]
- Updated dependencies [99ed864d0]
- Updated dependencies [de5d083e8]
  - @chainlink/ea-bootstrap@1.10.0
  - @chainlink/ea-test-helpers@1.0.1

## 1.1.6

### Patch Changes

- 741b391bd: added response types for crypto and global endpoints
- Updated dependencies [da1207541]
- Updated dependencies [1b6d4f1dd]
  - @chainlink/ea-bootstrap@1.9.1
  - @chainlink/ea-test-helpers@1.0.1

## 1.1.5

### Patch Changes

- Updated dependencies [a74101705]
- Updated dependencies [703b60579]
  - @chainlink/ea-bootstrap@1.9.0
  - @chainlink/ea-test-helpers@1.0.1

## 1.1.4

### Patch Changes

- 1b54ee913: Remove resultPath from all input parameter configurations
- Updated dependencies [1b54ee913]
  - @chainlink/ea-bootstrap@1.8.0
  - @chainlink/ea-test-helpers@1.0.1

## 1.1.3

### Patch Changes

- Updated dependencies [dfc4545b3]
  - @chainlink/ea-bootstrap@1.7.1
  - @chainlink/ea-test-helpers@1.0.1

## 1.1.2

### Patch Changes

- Updated dependencies [85360aa9]
  - @chainlink/ea-bootstrap@1.7.0
  - @chainlink/ea-test-helpers@1.0.1

## 1.1.1

### Patch Changes

- 5c57c317: Fix input param types for batchable properties

## 1.1.0

### Minor Changes

- 6b7f9d56: input parameters changed

### Patch Changes

- Updated dependencies [f272a595]
- Updated dependencies [1d55bbde]
  - @chainlink/ea-bootstrap@1.6.0
  - @chainlink/ea-test-helpers@1.0.1

## 1.0.15

### Patch Changes

- Updated dependencies [9b3cd511]
  - @chainlink/ea-bootstrap@1.5.0
  - @chainlink/ea-test-helpers@1.0.1

## 1.0.14

### Patch Changes

- Updated dependencies [1b015ae2]
  - @chainlink/ea-bootstrap@1.4.0
  - @chainlink/ea-test-helpers@1.0.1

## 1.0.13

### Patch Changes

- Updated dependencies [39e18f66]
  - @chainlink/ea-bootstrap@1.3.6
  - @chainlink/ea-test-helpers@1.0.1

## 1.0.12

### Patch Changes

- Updated dependencies
  - @chainlink/ea-bootstrap@1.3.5
  - @chainlink/ea-test-helpers@1.0.1

## 1.0.11

### Patch Changes

- Updated dependencies [790b2fa4]
  - @chainlink/ea-bootstrap@1.3.4
  - @chainlink/ea-test-helpers@1.0.1

## 1.0.10

### Patch Changes

- Updated dependencies [946b778c]
  - @chainlink/ea-bootstrap@1.3.3
  - @chainlink/ea-test-helpers@1.0.1

## 1.0.9

### Patch Changes

- Updated dependencies [a212f2cb2]
- Updated dependencies
  - @chainlink/ea-bootstrap@1.3.2
  - @chainlink/ea-test-helpers@1.0.1

## 1.0.8

### Patch Changes

- Updated dependencies [9e3e1cbb6]
- Updated dependencies [a3b352bb5]
- Updated dependencies [97bbbfc69]

  - @chainlink/ea-bootstrap@1.3.1
  - @chainlink/ea-test-helpers@1.0.1

- Updated dependencies [b78f8e06]
- Updated dependencies [c93e5654]
- Updated dependencies [ccff5d7f]
  - @chainlink/ea-bootstrap@1.3.0

## 1.0.7

### Patch Changes

- Updated dependencies [34b40ed33]
  - @chainlink/ea-bootstrap@1.2.2
  - @chainlink/ea-test-helpers@1.0.1

## 1.0.6

### Patch Changes

- Updated dependencies
  - @chainlink/ea-bootstrap@1.2.1
  - @chainlink/ea-test-helpers@1.0.1

## 1.0.5

### Patch Changes

- b6a7e4475: Make sure errors are caught to not keep the socket open

## 1.0.4

### Patch Changes

- Updated dependencies [9de168b08]
  - @chainlink/ea-bootstrap@1.2.0
  - @chainlink/ea-test-helpers@1.0.1

## 1.0.3

### Patch Changes

- Updated dependencies [6cddc7e33]
- Updated dependencies [757539a82]
- Updated dependencies [e96b85614]
- Updated dependencies [4ad7ac890]
- Updated dependencies [f10887669]
  - @chainlink/ea-bootstrap@1.1.0
  - @chainlink/ea-test-helpers@1.0.1

## 1.0.2

### Patch Changes

- ** DUMMY VERSION BUMP - Test release pipeline **
- Updated dependencies
  - @chainlink/ea-bootstrap@1.0.2
  - @chainlink/ea-test-helpers@1.0.1

## 1.0.1

### Patch Changes

- Updated dependencies
  - @chainlink/ea-bootstrap@1.0.1
  - @chainlink/ea-test-helpers@1.0.0

## 1.0.0

### Major Changes

- EAv2 Release. Start of individual EA versioning.<|MERGE_RESOLUTION|>--- conflicted
+++ resolved
@@ -1,18 +1,20 @@
 # @chainlink/coingecko-adapter
 
-## 1.1.15
-
-### Patch Changes
-
-<<<<<<< HEAD
+## 1.1.16
+
+### Patch Changes
+
 - 9041e0252: refactorted config into folder, moved ea presets into adapter folders, changed validator to accept ea presets
 - Updated dependencies [341f2bd4d]
 - Updated dependencies [9041e0252]
   - @chainlink/ea-bootstrap@1.11.1
   - @chainlink/ea-test-helpers@1.1.0
-=======
+
+## 1.1.15
+
+### Patch Changes
+
 - Add Coingecko STETH and LUNA symbol to id overrides
->>>>>>> 3001a701
 
 ## 1.1.14
 
