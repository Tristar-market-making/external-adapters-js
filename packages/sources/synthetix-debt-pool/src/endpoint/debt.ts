import { Requester, Validator, Logger } from '@chainlink/ea-bootstrap'
import { ExecuteWithConfig, InputParameters } from '@chainlink/types'
import { Config, SUPPORTED_CHAINS } from '../config'
import { ethers, utils, BigNumber } from 'ethers'

export const supportedEndpoints = ['debt']

export const endpointResultPaths = {
  debt: 'debt',
}

interface CurrentDebtResults {
  total: ethers.BigNumber
  isInvalid: boolean
}

export interface ResponseSchema {
  data: {
    total: string
    isInvalid: boolean
  }
}

export const inputParameters: InputParameters = {
  chainSources: {
    required: false,
    description: `Array of chains to pull debt from. Options for array elements are 'ethereum', 'optimism'`,
    type: 'array',
  },
}

export const execute: ExecuteWithConfig<Config> = async (request, _, config) => {
  const validator = new Validator(request, inputParameters)
<<<<<<< HEAD

=======
  if (validator.error) throw validator.error
>>>>>>> 30ddaeb9
  const jobRunID = validator.validated.id
  let { chainSources } = validator.validated.data

  if (!chainSources || chainSources.length === 0) {
    Logger.info(
      'chainSources is either empty or undefined.  Will aggregate debt over all supported chains',
    )
    chainSources = Object.values(SUPPORTED_CHAINS)
  }

  const debt = await getCurrentDebt(chainSources, config.chains)
  const result = {
    data: {
      result: debt.total.toString(),
      isInvalid: debt.isInvalid,
    },
  }
  return Requester.success(jobRunID, result, config.verbose)
}

const DEBT_POOL_ABI = [
  {
    constant: true,
    inputs: [],
    name: 'currentDebt',
    outputs: [
      {
        internalType: 'uint256',
        name: 'debt',
        type: 'uint256',
      },
      {
        internalType: 'bool',
        name: 'anyRateIsInvalid',
        type: 'bool',
      },
    ],
    payable: false,
    stateMutability: 'view',
    type: 'function',
  },
]

const ADDRESS_PROVIDER_ABI = [
  {
    constant: true,
    inputs: [{ internalType: 'bytes32', name: 'name', type: 'bytes32' }],
    name: 'getAddress',
    outputs: [{ internalType: 'address', name: '', type: 'address' }],
    payable: false,
    stateMutability: 'view',
    type: 'function',
  },
]

const getCurrentDebt = async (
  chainSources: string[],
  chainConfigs: Config['chains'],
): Promise<CurrentDebtResults> => {
  const responses = await Promise.all(
    chainSources.map(async (chain): Promise<CurrentDebtResults> => {
      chain = chain.toUpperCase()
      const chainConfig = chainConfigs[chain]
      if (!chainConfig) throw Error(`Missing configuration for chain: ${chain}`)

      const { rpcUrl, addressProviderContractAddress } = chainConfig
      const provider = new ethers.providers.JsonRpcProvider(rpcUrl)
      const addressProvider = new ethers.Contract(
        addressProviderContractAddress,
        ADDRESS_PROVIDER_ABI,
        provider,
      )
      const debtPoolAddress = await addressProvider.getAddress(
        utils.formatBytes32String('DebtCache'),
      )
      const debtPool = new ethers.Contract(debtPoolAddress, DEBT_POOL_ABI, provider)
      const [totalDebt, isInvalid] = await debtPool.currentDebt()
      return {
        total: totalDebt,
        isInvalid,
      }
    }),
  )

  let totalDebt = BigNumber.from(0)
  let isInvalid = false

  for (const response of responses) {
    totalDebt = totalDebt.add(response.total)
    isInvalid = isInvalid || isInvalid
  }

  return {
    total: totalDebt,
    isInvalid,
  }
}<|MERGE_RESOLUTION|>--- conflicted
+++ resolved
@@ -31,11 +31,6 @@
 
 export const execute: ExecuteWithConfig<Config> = async (request, _, config) => {
   const validator = new Validator(request, inputParameters)
-<<<<<<< HEAD
-
-=======
-  if (validator.error) throw validator.error
->>>>>>> 30ddaeb9
   const jobRunID = validator.validated.id
   let { chainSources } = validator.validated.data
 
