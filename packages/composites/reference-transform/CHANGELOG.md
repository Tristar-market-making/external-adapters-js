--- conflicted
+++ resolved
@@ -1,19 +1,21 @@
 # @chainlink/reference-transform-adapter
 
-## 1.0.48
-
-### Patch Changes
-
-<<<<<<< HEAD
+## 1.0.49
+
+### Patch Changes
+
 - 9041e0252: refactorted config into folder, moved ea presets into adapter folders, changed validator to accept ea presets
 - Updated dependencies [341f2bd4d]
 - Updated dependencies [9041e0252]
   - @chainlink/ea-bootstrap@1.11.1
   - @chainlink/ea@1.0.48
   - @chainlink/ea-reference-data-reader@1.1.4
-=======
+
+## 1.0.48
+
+### Patch Changes
+
 - @chainlink/ea@1.0.48
->>>>>>> 3001a701
 
 ## 1.0.47
 
