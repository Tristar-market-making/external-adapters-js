# @chainlink/outlier-detection-adapter

## 1.0.48

### Patch Changes

<<<<<<< HEAD
- 9041e0252: refactorted config into folder, moved ea presets into adapter folders, changed validator to accept ea presets
- Updated dependencies [341f2bd4d]
- Updated dependencies [9041e0252]
  - @chainlink/ea-bootstrap@1.11.1
  - @chainlink/ea@1.0.48
  - @chainlink/ea-reference-data-reader@1.1.4
  - @chainlink/ea-test-helpers@1.1.0
=======
- @chainlink/ea@1.0.48
>>>>>>> 3001a701

## 1.0.47

### Patch Changes

- Updated dependencies [eecdac90b]
  - @chainlink/ea-bootstrap@1.11.0
  - @chainlink/ea-reference-data-reader@1.1.3
  - @chainlink/ea-test-helpers@1.1.0
  - @chainlink/ea@1.0.47

## 1.0.46

### Patch Changes

- Updated dependencies [57be274ff]
- Updated dependencies [540e563a9]
- Updated dependencies [72f96124d]
- Updated dependencies [a1731716f]
  - @chainlink/ea-bootstrap@1.10.6
  - @chainlink/ea-test-helpers@1.1.0
  - @chainlink/ea@1.0.46
  - @chainlink/ea-reference-data-reader@1.1.2

## 1.0.45

### Patch Changes

- Updated dependencies [4865d3b46]
  - @chainlink/ea-bootstrap@1.10.5
  - @chainlink/ea@1.0.45
  - @chainlink/ea-reference-data-reader@1.1.1
  - @chainlink/ea-test-helpers@1.0.1

## 1.0.44

### Patch Changes

- @chainlink/ea@1.0.44

## 1.0.43

### Patch Changes

- Updated dependencies [4d6b8a050]
- Updated dependencies [c66aeef1a]
  - @chainlink/ea-bootstrap@1.10.4
  - @chainlink/ea-reference-data-reader@1.1.0
  - @chainlink/ea-test-helpers@1.0.1
  - @chainlink/ea@1.0.43

## 1.0.42

### Patch Changes

- Updated dependencies
  - @chainlink/ea-bootstrap@1.10.3
  - @chainlink/ea-reference-data-reader@1.0.24
  - @chainlink/ea-test-helpers@1.0.1
  - @chainlink/ea@1.0.42

## 1.0.41

### Patch Changes

- @chainlink/ea@1.0.41

## 1.0.40

### Patch Changes

- @chainlink/ea@1.0.40

## 1.0.39

### Patch Changes

- Updated dependencies [452ba71f0]
  - @chainlink/ea-bootstrap@1.10.2
  - @chainlink/ea-reference-data-reader@1.0.23
  - @chainlink/ea-test-helpers@1.0.1
  - @chainlink/ea@1.0.39

## 1.0.38

### Patch Changes

- @chainlink/ea@1.0.38

## 1.0.37

### Patch Changes

- Updated dependencies [4476ff385]
  - @chainlink/ea-bootstrap@1.10.1
  - @chainlink/ea-reference-data-reader@1.0.22
  - @chainlink/ea-test-helpers@1.0.1
  - @chainlink/ea@1.0.37

## 1.0.36

### Patch Changes

- de5d083e8: removed throw when input is invalid. Validator handles internally
- Updated dependencies [de5d083e8]
- Updated dependencies [de5d083e8]
- Updated dependencies [99ed864d0]
- Updated dependencies [de5d083e8]
  - @chainlink/ea-bootstrap@1.10.0
  - @chainlink/ea-reference-data-reader@1.0.21
  - @chainlink/ea-test-helpers@1.0.1
  - @chainlink/ea@1.0.36

## 1.0.35

### Patch Changes

- b24ae3b0a: changed explicit typescript 'any' types to correct ones
- 6b3fa8c3c: changed explicit typescript 'any' types to correct ones
- Updated dependencies [da1207541]
- Updated dependencies [1b6d4f1dd]
  - @chainlink/ea-bootstrap@1.9.1
  - @chainlink/ea@1.0.35
  - @chainlink/ea-reference-data-reader@1.0.20
  - @chainlink/ea-test-helpers@1.0.1

## 1.0.34

### Patch Changes

- Updated dependencies [a74101705]
- Updated dependencies [703b60579]
  - @chainlink/ea-bootstrap@1.9.0
  - @chainlink/ea@1.0.34
  - @chainlink/ea-reference-data-reader@1.0.19
  - @chainlink/ea-test-helpers@1.0.1

## 1.0.33

### Patch Changes

- @chainlink/ea@1.0.33

## 1.0.32

### Patch Changes

- Updated dependencies [1b54ee913]
  - @chainlink/ea-bootstrap@1.8.0
  - @chainlink/ea@1.0.32
  - @chainlink/ea-reference-data-reader@1.0.18
  - @chainlink/ea-test-helpers@1.0.1

## 1.0.31

### Patch Changes

- Updated dependencies [dfc4545b3]
  - @chainlink/ea-bootstrap@1.7.1
  - @chainlink/ea@1.0.31
  - @chainlink/ea-reference-data-reader@1.0.17
  - @chainlink/ea-test-helpers@1.0.1

## 1.0.30

### Patch Changes

- Updated dependencies [85360aa9]
  - @chainlink/ea-bootstrap@1.7.0
  - @chainlink/ea-reference-data-reader@1.0.16
  - @chainlink/ea-test-helpers@1.0.1
  - @chainlink/ea@1.0.30

## 1.0.29

### Patch Changes

- @chainlink/ea@1.0.29

## 1.0.28

### Patch Changes

- Updated dependencies [f272a595]
- Updated dependencies [1d55bbde]
  - @chainlink/ea-bootstrap@1.6.0
  - @chainlink/ea@1.0.28
  - @chainlink/ea-reference-data-reader@1.0.15
  - @chainlink/ea-test-helpers@1.0.1

## 1.0.27

### Patch Changes

- Updated dependencies [9b3cd511]
  - @chainlink/ea-bootstrap@1.5.0
  - @chainlink/ea@1.0.27
  - @chainlink/ea-reference-data-reader@1.0.14
  - @chainlink/ea-test-helpers@1.0.1

## 1.0.26

### Patch Changes

- @chainlink/ea@1.0.26

## 1.0.25

### Patch Changes

- @chainlink/ea@1.0.25

## 1.0.24

### Patch Changes

- @chainlink/ea@1.0.24

## 1.0.23

### Patch Changes

- @chainlink/ea@1.0.23

## 1.0.22

### Patch Changes

- @chainlink/ea@1.0.22

## 1.0.21

### Patch Changes

- Updated dependencies [1b015ae2]
  - @chainlink/ea-bootstrap@1.4.0
  - @chainlink/ea-reference-data-reader@1.0.13
  - @chainlink/ea-test-helpers@1.0.1
  - @chainlink/ea@1.0.21

## 1.0.20

### Patch Changes

- @chainlink/ea@1.0.20

## 1.0.19

### Patch Changes

- Updated dependencies [39e18f66]
  - @chainlink/ea-bootstrap@1.3.6
  - @chainlink/ea-reference-data-reader@1.0.12
  - @chainlink/ea-test-helpers@1.0.1
  - @chainlink/ea@1.0.19

## 1.0.18

### Patch Changes

- Updated dependencies
  - @chainlink/ea-bootstrap@1.3.5
  - @chainlink/ea-reference-data-reader@1.0.11
  - @chainlink/ea-test-helpers@1.0.1
  - @chainlink/ea@1.0.18

## 1.0.17

### Patch Changes

- Updated dependencies [790b2fa4]
  - @chainlink/ea-bootstrap@1.3.4
  - @chainlink/ea-reference-data-reader@1.0.10
  - @chainlink/ea-test-helpers@1.0.1
  - @chainlink/ea@1.0.17

## 1.0.16

### Patch Changes

- Updated dependencies [946b778c]
  - @chainlink/ea-bootstrap@1.3.3
  - @chainlink/ea-reference-data-reader@1.0.9
  - @chainlink/ea-test-helpers@1.0.1
  - @chainlink/ea@1.0.16

## 1.0.15

### Patch Changes

- Updated dependencies [a212f2cb2]
- Updated dependencies
  - @chainlink/ea-bootstrap@1.3.2
  - @chainlink/ea-reference-data-reader@1.0.8
  - @chainlink/ea-test-helpers@1.0.1
  - @chainlink/ea@1.0.15

## 1.0.14

### Patch Changes

- Updated dependencies [9e3e1cbb6]
- Updated dependencies [a3b352bb5]
- Updated dependencies [97bbbfc69]

  - @chainlink/ea-bootstrap@1.3.1
  - @chainlink/ea@1.0.14
  - @chainlink/ea-reference-data-reader@1.0.7
  - @chainlink/ea-test-helpers@1.0.1

- Updated dependencies [b78f8e06]
- Updated dependencies [c93e5654]
- Updated dependencies [ccff5d7f]
  - @chainlink/ea-bootstrap@1.3.0
  - @chainlink/ea@1.0.13
  - @chainlink/ea-reference-data-reader@1.0.6
  - @chainlink/ea-test-helpers@1.0.1

## 1.0.13

### Patch Changes

- Updated dependencies [34b40ed33]
  - @chainlink/ea-bootstrap@1.2.2
  - @chainlink/ea-reference-data-reader@1.0.6
  - @chainlink/ea-test-helpers@1.0.1
  - @chainlink/ea@1.0.13

## 1.0.12

### Patch Changes

- Updated dependencies
  - @chainlink/ea-bootstrap@1.2.1
  - @chainlink/ea-reference-data-reader@1.0.5
  - @chainlink/ea-test-helpers@1.0.1
  - @chainlink/ea@1.0.12

## 1.0.11

### Patch Changes

- @chainlink/ea@1.0.11

## 1.0.10

### Patch Changes

- @chainlink/ea@1.0.10

## 1.0.9

### Patch Changes

- @chainlink/ea@1.0.9

## 1.0.8

### Patch Changes

- Updated dependencies [9de168b08]
  - @chainlink/ea-bootstrap@1.2.0
  - @chainlink/ea-reference-data-reader@1.0.4
  - @chainlink/ea-test-helpers@1.0.1
  - @chainlink/ea@1.0.8

## 1.0.7

### Patch Changes

- Updated dependencies [6cddc7e33]
- Updated dependencies [757539a82]
- Updated dependencies [e96b85614]
- Updated dependencies [4ad7ac890]
- Updated dependencies [f10887669]
  - @chainlink/ea-bootstrap@1.1.0
  - @chainlink/ea-reference-data-reader@1.0.3
  - @chainlink/ea-test-helpers@1.0.1
  - @chainlink/ea@1.0.7

## 1.0.6

### Patch Changes

- @chainlink/ea@1.0.6

## 1.0.5

### Patch Changes

- ** DUMMY VERSION BUMP - Test release pipeline **
- Updated dependencies
  - @chainlink/ea-bootstrap@1.0.2
  - @chainlink/ea@1.0.5
  - @chainlink/ea-reference-data-reader@1.0.2
  - @chainlink/ea-test-helpers@1.0.1

## 1.0.4

### Patch Changes

- @chainlink/ea@1.0.4

## 1.0.3

### Patch Changes

- Updated dependencies
  - @chainlink/ea-bootstrap@1.0.1
  - @chainlink/ea-reference-data-reader@1.0.1
  - @chainlink/ea-test-helpers@1.0.0
  - @chainlink/ea@1.0.3

## 1.0.2

### Patch Changes

- @chainlink/ea@1.0.2

## 1.0.1

### Patch Changes

- @chainlink/ea@1.0.1

## 1.0.0

### Major Changes

- EAv2 Release. Start of individual EA versioning.<|MERGE_RESOLUTION|>--- conflicted
+++ resolved
@@ -1,10 +1,9 @@
 # @chainlink/outlier-detection-adapter
 
-## 1.0.48
-
-### Patch Changes
-
-<<<<<<< HEAD
+## 1.0.49
+
+### Patch Changes
+
 - 9041e0252: refactorted config into folder, moved ea presets into adapter folders, changed validator to accept ea presets
 - Updated dependencies [341f2bd4d]
 - Updated dependencies [9041e0252]
@@ -12,9 +11,12 @@
   - @chainlink/ea@1.0.48
   - @chainlink/ea-reference-data-reader@1.1.4
   - @chainlink/ea-test-helpers@1.1.0
-=======
+
+## 1.0.48
+
+### Patch Changes
+
 - @chainlink/ea@1.0.48
->>>>>>> 3001a701
 
 ## 1.0.47
 
