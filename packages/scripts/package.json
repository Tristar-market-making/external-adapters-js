--- conflicted
+++ resolved
@@ -2,15 +2,11 @@
   "name": "@chainlink/ea-scripts",
   "version": "1.0.1",
   "dependencies": {
-<<<<<<< HEAD
-    "@actions/core": "1.4.0",
+    "@actions/core": "1.6.0",
     "axios": "^0.22.0",
     "axios-mock-adapter": "^1.20.0",
     "axios-observable": "^1.3.0",
     "backoff-rxjs": "^6.5.7",
-=======
-    "@actions/core": "1.6.0",
->>>>>>> a5b3d24c
     "chalk": "4.1.2",
     "class-transformer": "^0.4.0",
     "class-transformer-validator": "^0.9.1",
