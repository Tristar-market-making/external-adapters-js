--- conflicted
+++ resolved
@@ -1,10 +1,6 @@
 {
   "name": "@chainlink/token-allocation-adapter",
-<<<<<<< HEAD
-  "version": "1.1.0",
-=======
-  "version": "1.1.1",
->>>>>>> 3001a701
+  "version": "1.1.2",
   "description": "Chainlink token allocation adapter",
   "keywords": [
     "Chainlink",
