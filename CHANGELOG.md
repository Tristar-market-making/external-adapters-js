--- conflicted
+++ resolved
@@ -15,11 +15,8 @@
   - `stasis` to get Circulating Supply of EURS
   - `defi-pulse` to calculate an accurate price for the Defi Pulse Index
   - `finage` to get Financial data from finage.co.uk
-<<<<<<< HEAD
+  - `coincodex` to get crypto prices from CoinCodex
   - `coinranking` to get crypto prices from Coinranking
-=======
-  - `coincodex` to get crypto prices from CoinCodex
->>>>>>> c9ae8d0c
 - Added support for metadata in requests. This gives adapters access to the FM on-chain round state.
 - Moves re-usable test behaviors & testing utils to a new package - `@chainlink/adapter-test-helpers`
 
